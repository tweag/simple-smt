{-# LANGUAGE EmptyDataDecls #-}
{-# LANGUAGE OverloadedStrings #-}
{-# LANGUAGE QuasiQuotes #-}
{-# LANGUAGE TemplateHaskell #-}

module SimpleSMT.Solver.Z3
  ( Z3(..)
  , new
  , free
  , with
  , toBackend
  ) where

import qualified SimpleSMT.Solver as Solver

import Data.ByteString.Builder.Extra
  ( defaultChunkSize
  , smallChunkSize
  , toLazyByteStringWith
  , untrimmedStrategy
  )
import qualified Data.ByteString.Char8 as BS
import qualified Data.ByteString.Lazy.Char8 as LBS
import qualified Data.Map as M
import Foreign.Ptr (Ptr)
import Foreign.ForeignPtr (ForeignPtr, newForeignPtr, finalizeForeignPtr)
import qualified Language.C.Inline as C
import qualified Language.C.Inline.Unsafe as CU
import qualified Language.C.Inline.Context as C
import qualified Language.C.Types as C

data LogicalContext

C.context
  (C.baseCtx <>
   C.fptrCtx <>
   C.bsCtx <>
   mempty
     { C.ctxTypesTable =
         M.singleton (C.TypeName "Z3_context") [t|Ptr LogicalContext|]
     })
C.include "z3.h"

data Z3 = Z3
    { context :: ForeignPtr LogicalContext
    -- ^ A black-box representing the internal state of the solver.
    }

-- | Create a new solver instance.
new :: IO Z3
new = do
  let ctxFinalizer =
        [C.funPtr| void free_context(Z3_context ctx) {
                 Z3_del_context(ctx);
                 } |]
  ctx <-
    newForeignPtr ctxFinalizer
    =<< [CU.block| Z3_context {
                 Z3_config cfg = Z3_mk_config();
                 Z3_context ctx = Z3_mk_context(cfg);
                 Z3_del_config(cfg);
                 return ctx;
                 } |]
  return $ Z3 ctx

-- | Release the resources associated with a Z3 instance.
free :: Z3 -> IO ()
free = finalizeForeignPtr . context

-- | Create a Z3 instance, use it to run a computation and release its resources.
with :: (Z3 -> IO a) -> IO a
with todo = do
  z3 <- new
  result <- todo z3
  free z3
  return result

-- | Create a solver backend out of a Z3 instance.
<<<<<<< HEAD
toBackend :: Z3 -> Solver.Backend
toBackend z3 =
  Solver.Backend $ \cmd -> do
    let ctx = context z3
    -- Z3 requires null-terminated cstrings
    -- appending the null character performs a memcpy so is inefficient
    -- TODO a better solution would be to do this on the bytestring-build before it
    -- is evaluated to a lazy bytestring
    let cmd' = LBS.toStrict $ cmd `LBS.snoc` '\NUL'
    LBS.fromStrict <$> (BS.packCString =<<
      [CU.exp| const char* {
               Z3_eval_smtlib2_string($fptr-ptr:(Z3_context ctx), $bs-ptr:cmd')
               }|])
=======
toBackend :: Z3 -> IO Solver.Backend
toBackend z3 = do
  resp <- newIORef mempty
  return $
    flip Solver.Backend resp $ \cmd -> do
      let ctx = context z3
      -- Z3 requires null-terminated cstrings
      -- appending the null character performs a memcpy so is inefficient
      -- TODO a better solution would be to do this on the bytestring-build before it
      -- is evaluated to a lazy bytestring
      let cmd' =
            LBS.toStrict $
            toLazyByteStringWith
              (untrimmedStrategy smallChunkSize defaultChunkSize)
              "\NUL"
              cmd
      result <-
        BS.packCString =<<
        [CU.exp| const char* {
                   Z3_eval_smtlib2_string($fptr-ptr:(Z3_context ctx), $bs-ptr:cmd')
                   }|]
      modifyIORef resp (<> LBS.fromStrict result)
>>>>>>> 3355b122
<|MERGE_RESOLUTION|>--- conflicted
+++ resolved
@@ -76,41 +76,18 @@
   return result
 
 -- | Create a solver backend out of a Z3 instance.
-<<<<<<< HEAD
 toBackend :: Z3 -> Solver.Backend
 toBackend z3 =
   Solver.Backend $ \cmd -> do
     let ctx = context z3
-    -- Z3 requires null-terminated cstrings
-    -- appending the null character performs a memcpy so is inefficient
-    -- TODO a better solution would be to do this on the bytestring-build before it
-    -- is evaluated to a lazy bytestring
-    let cmd' = LBS.toStrict $ cmd `LBS.snoc` '\NUL'
-    LBS.fromStrict <$> (BS.packCString =<<
-      [CU.exp| const char* {
+    let cmd' =
+          LBS.toStrict $
+          toLazyByteStringWith
+            (untrimmedStrategy smallChunkSize defaultChunkSize)
+            "\NUL"
+            cmd
+    LBS.fromStrict <$>
+      (BS.packCString =<<
+       [CU.exp| const char* {
                Z3_eval_smtlib2_string($fptr-ptr:(Z3_context ctx), $bs-ptr:cmd')
-               }|])
-=======
-toBackend :: Z3 -> IO Solver.Backend
-toBackend z3 = do
-  resp <- newIORef mempty
-  return $
-    flip Solver.Backend resp $ \cmd -> do
-      let ctx = context z3
-      -- Z3 requires null-terminated cstrings
-      -- appending the null character performs a memcpy so is inefficient
-      -- TODO a better solution would be to do this on the bytestring-build before it
-      -- is evaluated to a lazy bytestring
-      let cmd' =
-            LBS.toStrict $
-            toLazyByteStringWith
-              (untrimmedStrategy smallChunkSize defaultChunkSize)
-              "\NUL"
-              cmd
-      result <-
-        BS.packCString =<<
-        [CU.exp| const char* {
-                   Z3_eval_smtlib2_string($fptr-ptr:(Z3_context ctx), $bs-ptr:cmd')
-                   }|]
-      modifyIORef resp (<> LBS.fromStrict result)
->>>>>>> 3355b122
+               }|])